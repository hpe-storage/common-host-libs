// Copyright 2020 Hewlett Packard Enterprise Development LP

package logger

import (
	"context"
	"fmt"
	"io"
	"io/ioutil"
	"net/http"
	"os"
	"path"
	"runtime"
	"strconv"
	"strings"
	"sync"
	"time"

<<<<<<< HEAD
	"github.com/jaegertracing/jaeger-client-go/config"
=======
>>>>>>> 7509075b
	"github.com/opentracing/opentracing-go"
	otLog "github.com/opentracing/opentracing-go/log"
	log "github.com/sirupsen/logrus"
	"github.com/uber/jaeger-client-go/config"
	"golang.org/x/crypto/ssh/terminal"
	"gopkg.in/natefinch/lumberjack.v2"
)

const (
	DefaultLogLevel    = "info"
	DefaultLogFormat   = TextFormat
	DefaultMaxLogFiles = 10
	MaxFilesLimit      = 20
	DefaultMaxLogSize  = 100  // in MB
	MaxLogSizeLimit    = 1024 // in MB
	JsonFormat         = "json"
	TextFormat         = "text"
)

// LogParams to configure logging
type LogParams struct {
	Level      string
	File       string
	MaxFiles   int
	MaxSizeMiB int
	Format     string
}

type Logr struct {
	ctx      context.Context
	logEntry *log.Entry
	cl       io.Closer
}

var (
	logParams LogParams
	initMutex sync.Mutex
)

func (l LogParams) isValidLevel() bool {
	switch l.Level {
	case "trace":
		fallthrough
	case "debug":
		fallthrough
	case "info":
		fallthrough
	case "warn":
		fallthrough
	case "error":
		return true
	default:
		return false
	}
}

func (l LogParams) isValidLogFormat() bool {
	switch l.Format {
	case "json":
		fallthrough
	case "text":
		return true
	default:
		return false
	}
}

func (l LogParams) isValidMaxLogFiles() bool {
	if l.MaxFiles == 0 || l.MaxFiles > MaxFilesLimit {
		return false
	}
	return true
}

func (l LogParams) isValidMaxLogSize() bool {
	if l.MaxSizeMiB == 0 || l.MaxSizeMiB > MaxLogSizeLimit {
		return false
	}
	return true
}

func (l LogParams) GetLevel() string {
	if !l.isValidLevel() {
		return DefaultLogLevel
	}
	return l.Level
}

func (l LogParams) GetFile() string {
	return l.File
}

func (l LogParams) GetMaxFiles() int {
	if !l.isValidMaxLogFiles() {
		return DefaultMaxLogFiles
	}
	return l.MaxFiles
}

func (l LogParams) GetMaxSize() int {
	if !l.isValidMaxLogSize() {
		return DefaultMaxLogSize
	}
	return l.MaxSizeMiB
}

func (l LogParams) GetLogFormat() string {
	if !l.isValidLogFormat() {
		return DefaultLogFormat
	}
	return l.Format
}

func (l LogParams) UseJsonFormatter() bool {
	return l.Format == JsonFormat
}

func (l LogParams) UseTextFormatter() bool {
	return l.Format == TextFormat
}

type Fields = log.Fields

func updateLogParamsFromEnv() {
	level := os.Getenv("LOG_LEVEL")
	if level != "" {
		logParams.Level = level
	}

	logFile := os.Getenv("LOG_FILE")
	if logFile != "" {
		logParams.File = logFile
	}

	maxSize := os.Getenv("LOG_MAX_SIZE")
	if maxSize != "" {
		size, err := strconv.ParseInt(maxSize, 0, 0)
		if err == nil {
			logParams.MaxSizeMiB = int(size)
		}
	}

	maxFiles := os.Getenv("LOG_MAX_FILES")
	if maxFiles != "" {
		fileCount, err := strconv.ParseInt(maxFiles, 0, 0)
		if err == nil {
			logParams.MaxFiles = int(fileCount)
		}
	}

	logFormat := os.Getenv("LOG_FORMAT")
	if logFormat != "" {
		logParams.Format = logFormat
	}
}

//Initalizes opentracing tracing
func InitOpentracing(service string) (opentracing.Tracer, io.Closer) {
	cfg := &config.Configuration{
		ServiceName: service,
		Sampler: &config.SamplerConfig{
			Type:  "const",
			Param: 1,
		},
		Reporter: &config.ReporterConfig{
			LogSpans: true,
		},
	}
	//add tracer as a input of NewTracer so that the logspans declared true above will work
	tracer, closer, err := cfg.NewTracer()
	if err != nil {
		panic(fmt.Sprintf("ERROR: cannot init tracing: %v\n", err))
	}
	return tracer, closer
}

// Initialize logging with given params
func InitLogging(logName string, params *LogParams, alsoLogToStderr bool, initTracing bool) (err error, l *Logr) {
	initMutex.Lock()
	defer initMutex.Unlock()

	// if logParams is not provided, then initialize from defaults and command line parameters
	if params == nil {
		// Initialize defaults.
		logParams.Level = DefaultLogLevel
		logParams.MaxSizeMiB = DefaultMaxLogSize
		logParams.MaxFiles = DefaultMaxLogFiles
		logParams.Format = DefaultLogFormat
	} else {
		logParams = *params
	}

	// verify if log location is provided
	if logName != "" {
		logParams.File = logName
	}

	// check any overrides from env and apply
	updateLogParamsFromEnv()

	// No output except for the hooks
	log.SetOutput(ioutil.Discard)

	//Default Logr
	logEntry := sourced()
	lg := Logr{nil, logEntry, nil}

	if logParams.GetFile() != "" {
		err = AddFileHook()
		if err != nil {
			return err, &lg
		}
	}
	if alsoLogToStderr {
		err = AddConsoleHook()
		if err != nil {
			return err, &lg
		}
	}

	// Set log level
	level, err := log.ParseLevel(logParams.GetLevel())
	if err != nil {
		return err, &lg
	}
	log.SetLevel(level)

	// Remind users where the log file lives
	log.WithFields(log.Fields{
		"logLevel":        log.GetLevel().String(),
		"logFileLocation": logParams.GetFile(),
		"alsoLogToStderr": alsoLogToStderr,
	}).Info("Initialized logging.")

	//initializes tracing capabilites if true
	if initTracing {
		//Initializing the tracer
		tracer, closer := InitOpentracing("CSI-Driver")
		opentracing.SetGlobalTracer(tracer)

		//Span Initialized with default context
		span := tracer.StartSpan("CSI-Driver")
<<<<<<< HEAD
		log.Trace("Span Context --- Traceid:Spanid:ParentSpanid:Flags  : %v", span.Context())
=======
		log.Printf("Span Context --- Traceid:Spanid:ParentSpanid:Flags  : %v", span.Context())
>>>>>>> 7509075b
		ctx := opentracing.ContextWithSpan(context.Background(), span)
		logEntry := sourced()
		l := Logr{ctx, logEntry, closer}

		l.LogToTrace("Info", "Tracing Initialized")
		defer span.Finish()

		return nil, &l
	}

	return nil, &lg
}

func (l *Logr) CloseTracer() {
	l.cl.Close()
}

//Logs given string to tracer
func (l *Logr) LogToTrace(level, msg string) {
	span := opentracing.SpanFromContext(l.ctx)
	//fmt.Print("In LogToTrace")
	if span != nil {
		span.LogFields(otLog.String("event", msg))
	}
	if span == nil {
		fmt.Print("Span is nil")
	}
	span.Finish()
}

//Sets context of called Logr to given context
func (l *Logr) SetContext(context context.Context) {
	l.ctx = context
}

//Starts and returns a span for the inputted Logr
func (l *Logr) StartContext(spanName string) (s opentracing.Span) {
	s = opentracing.SpanFromContext(l.ctx)
	if s == nil || s.BaggageItem(spanName) == "" {
		s = opentracing.StartSpan(spanName)
		s.SetBaggageItem(spanName, "true")
		l.ctx = opentracing.ContextWithSpan(context.Background(), s)
	}
	return s
}

//Ends the inputted span
func EndContext(span opentracing.Span) {
	span.Finish()
}

func AddConsoleHook() error {
	// Write to stdout/stderr
	log.AddHook(NewConsoleHook())
	return nil
}

func AddFileHook() error {
	// Write to the log file
	logFileHook, err := NewFileHook()
	if err != nil {
		return fmt.Errorf("could not initialize logging to file %s: %v", logFileHook.GetLocation(), err)
	}
	log.AddHook(logFileHook)
	return nil
}

// ConsoleHook sends log entries to stdout.
type ConsoleHook struct {
	formatter log.Formatter
}

// NewConsoleHook creates a new log hook for writing to stdout/stderr.
func NewConsoleHook() *ConsoleHook {
	if logParams.UseJsonFormatter() {
		return &ConsoleHook{&log.JSONFormatter{CallerPrettyfier: CustomCallerPrettyfier}}
	}
	return &ConsoleHook{&log.TextFormatter{FullTimestamp: true, CallerPrettyfier: CustomCallerPrettyfier}}
}

func (hook *ConsoleHook) Levels() []log.Level {
	return log.AllLevels
}

func (hook *ConsoleHook) checkIfTerminal(w io.Writer) bool {
	switch v := w.(type) {
	case *os.File:
		return terminal.IsTerminal(int(v.Fd()))
	default:
		return false
	}
}

func (hook *ConsoleHook) Fire(entry *log.Entry) error {
	// Determine output stream
	var logWriter io.Writer
	switch entry.Level {
	case log.DebugLevel, log.InfoLevel, log.WarnLevel, log.TraceLevel:
		logWriter = os.Stdout
	case log.ErrorLevel, log.FatalLevel, log.PanicLevel:
		logWriter = os.Stderr
	}

	// Write log entry to output stream
	if logParams.UseTextFormatter() {
		//https://github.com/sirupsen/logrus/issues/172
		if runtime.GOOS != "windows" {
			hook.formatter.(*log.TextFormatter).ForceColors = hook.checkIfTerminal(logWriter)
		}
	}

	lineBytes, err := hook.formatter.Format(entry)
	if err != nil {
		fmt.Fprintf(os.Stderr, "Unable to read entry, %v", err)
		return err
	}
	logWriter.Write(lineBytes)
	return nil
}

// FileHook sends log entries to a file.
type FileHook struct {
	formatter log.Formatter
	mutex     *sync.Mutex
	logWriter io.Writer
}

func CustomCallerPrettyfier(f *runtime.Frame) (string, string) {
	s := strings.Split(f.Function, ".")
	funcname := s[len(s)-1]
	_, filename := path.Split(f.File)
	return funcname, filename
}

// NewFileHook creates a new log hook for writing to a file.
func NewFileHook() (hook *FileHook, err error) {

	if logParams.UseJsonFormatter() {
		hook = &FileHook{&log.JSONFormatter{}, &sync.Mutex{}, nil}
	} else {
		hook = &FileHook{&log.TextFormatter{FullTimestamp: true}, &sync.Mutex{}, nil}
	}

	// use lumberjack for log rotation
	hook.logWriter = &lumberjack.Logger{
		Filename:   logParams.GetFile(),
		MaxSize:    logParams.GetMaxSize(),
		MaxBackups: logParams.GetMaxFiles(),
		MaxAge:     30,
		Compress:   true,
	}
	return hook, nil
}

func (hook *FileHook) Levels() []log.Level {
	return log.AllLevels
}

func (hook *FileHook) Fire(entry *log.Entry) error {
	// Get formatted entry
	lineBytes, err := hook.formatter.Format(entry)
	if err != nil {
		fmt.Fprintf(os.Stderr, "Could not read log entry. %v", err)
		return err
	}

	// For Windows only, insert '/r' in front of any tailing '/n'.  Windows text files end
	// lines with CRLF while other platforms just end with LF.
	if runtime.GOOS == "windows" {
		for i := len(lineBytes) - 1; i > 0; i-- {
			if (lineBytes[i] != '\n') || (i > 0 && lineBytes[i-1] == '\r') {
				break
			}
			lineBytes = append(lineBytes[:i], append([]byte{'\r'}, lineBytes[i:]...)...)
		}
	}

	hook.logWriter.Write(lineBytes)
	return nil
}

func (hook *FileHook) GetLocation() string {
	return logParams.GetFile()
}

// GetLevel returns the standard logger level.
func GetLevel() log.Level {
	return log.GetLevel()
}

// IsLevelEnabled checks if the log level of the standard logger is greater than the level param
func IsLevelEnabled(level log.Level) bool {
	return log.IsLevelEnabled(level)
}

// AddHook adds a hook to the standard logger hooks.
func AddHook(hook log.Hook) {
	log.AddHook(hook)
}

// WithError creates an entry from the standard logger and adds an error to it, using the value defined in ErrorKey as key.
func WithError(err error) *log.Entry {
	return log.WithField(log.ErrorKey, err)
}

// WithContext creates an entry from the standard logger and adds a context to it.
func WithContext(ctx context.Context) *log.Entry {
	return log.WithContext(ctx)
}

// WithField creates an entry from the standard logger and adds a field to
// it. If you want multiple fields, use `WithFields`.
//
// Note that it doesn't log until you call Debug, Print, Info, Warn, Fatal
// or Panic on the Entry it returns.
func WithField(key string, value interface{}) *log.Entry {
	return log.WithField(key, value)
}

// WithFields creates an entry from the standard logger and adds multiple
// fields to it. This is simply a helper for `WithField`, invoking it
// once for each field.
//
// Note that it doesn't log until you call Debug, Print, Info, Warn, Fatal
// or Panic on the Entry it returns.
func WithFields(fields Fields) *log.Entry {
	return log.WithFields(fields)
}

// WithTime creats an entry from the standard logger and overrides the time of
// logs generated with it.
//
// Note that it doesn't log until you call Debug, Print, Info, Warn, Fatal
// or Panic on the Entry it returns.
func WithTime(t time.Time) *log.Entry {
	return log.WithTime(t)
}

// HTTPLogger : wrapper for http logging
func HTTPLogger(inner http.Handler, name string) http.Handler {
	return http.HandlerFunc(func(w http.ResponseWriter, r *http.Request) {
		panicked := true
		defer func() {
			if panicked {
				const size = 64 << 10
				buf := make([]byte, size)
				buf = buf[:runtime.Stack(buf, false)]
				sourced().Errorf("HTTPLogger: panic serving %v:\n%s", name, buf)
			}
		}()

		sourced().Infof(
			">>>>> %s %s - %s",
			r.Method,
			r.RequestURI,
			name,
		)

		start := time.Now()
		inner.ServeHTTP(w, r)

		sourced().Infof(
			"<<<<< %s %s - %s %s",
			r.Method,
			r.RequestURI,
			name,
			time.Since(start),
		)

		panicked = false
	})
}

// IsSensitive checks if the given key exists in the list of bad words (sensitive info)
func IsSensitive(key string) bool {
	// TODO: Add more sensitive words (lower-case) to this list
	badWords := []string{
		"x-auth-token",
		"username",
		"user",
		"password",
		"passwd",
		"secret",
		"token",
		"accesskey",
		"passphrase",
	}
	key = strings.ToLower(key)
	for _, bad := range badWords {
		// Perform case-insensitive and substring match
		if strings.Contains(key, bad) {
			return true
		}
	}
	return false
}

// Scrubber checks if the args list contains any sensitive information like username/password/secret
// If found, then returns masked string list, else returns the original input list unmodified.
func Scrubber(args []string) []string {
	for _, arg := range args {
		if IsSensitive(arg) {
			return []string{"**********"}
		}
	}
	return args
}

// MapScrubber checks if the map contains any sensitive information like username/password/secret
// If found, then masks values for those keys, else copies the original value and returns new map
func MapScrubber(m map[string]string) map[string]string {
	retMap := make(map[string]string)
	for k, v := range m {
		if IsSensitive(k) {
			retMap[k] = "**********"
		} else {
			retMap[k] = v
		}
	}
	return retMap
}

// sourced adds a source field to the logger that contains
// the file name and line where the logging happened.
func sourced() *log.Entry {
	_, file, line, ok := runtime.Caller(2)
	if !ok {
		file = "<???>"
		line = 1
	} else {
		slash := strings.LastIndex(file, "/")
		file = file[slash+1:]
	}
	return log.WithField("file", fmt.Sprintf("%s:%d", file, line))
}

func Trace(args ...interface{}) {
	sourced().Trace(args...)
}

// Trace logs a message at level Trace on the standard logger.
func (lg *Logr) Trace(args ...interface{}) {
	lg.logEntry.Trace(args...)
	str := fmt.Sprintf("%v", args)
	lg.LogToTrace("Trace", str)
}

func Debug(args ...interface{}) {
	sourced().Trace(args...)
}

// Debug logs a message at level Debug on the standard logger.
func (lg *Logr) Debug(args ...interface{}) {
	lg.logEntry.Debug(args...)
	str := fmt.Sprintf("%v", args)
	lg.LogToTrace("Debug", str)
}

// Print logs a message at level Info on the standard logger.
func Print(args ...interface{}) {
	sourced().Print(args...)
}

<<<<<<< HEAD
func (lg *Logr) Print(args ...interface{}) {
	lg.logEntry.Print(args...)
	str := fmt.Sprintf("%v", args)
	lg.LogToTrace("Print", str)
}

=======
>>>>>>> 7509075b
func Info(args ...interface{}) {
	sourced().Trace(args...)
}

// Info logs a message at level Info on the standard logger.
func (lg *Logr) Info(args ...interface{}) {
	lg.logEntry.Info(args...)
	str := fmt.Sprintf("%v", args)
	lg.LogToTrace("Info", str)
}

// Warn logs a message at level Warn on the standard logger.
func Warn(args ...interface{}) {
	sourced().Warn(args...)
}

func (lg *Logr) Warn(args ...interface{}) {
	lg.logEntry.Warn(args...)
	str := fmt.Sprintf("%v", args)
	lg.LogToTrace("Warn", str)
}

// Warning logs a message at level Warn on the standard logger.
func Warning(args ...interface{}) {
	sourced().Warning(args...)
}

func (lg *Logr) Warning(args ...interface{}) {
	lg.logEntry.Warning(args...)
	str := fmt.Sprintf("%v", args)
	lg.LogToTrace("Warning", str)
}

// Error logs a message at level Error on the standard logger.
func Error(args ...interface{}) {
	sourced().Error(args...)
}

func (lg *Logr) Error(args ...interface{}) {
	lg.logEntry.Error(args...)
	str := fmt.Sprintf("%v", args)
	lg.LogToTrace("Error", str)
}

// Panic logs a message at level Panic on the standard logger.
func Panic(args ...interface{}) {
	sourced().Panic(args...)
}

func (lg *Logr) Panic(args ...interface{}) {
	lg.logEntry.Panic(args...)
	str := fmt.Sprintf("%v", args)
	lg.LogToTrace("Panic", str)
}

// Fatal logs a message at level Fatal on the standard logger then the process will exit with status set to 1.
func Fatal(args ...interface{}) {
	sourced().Fatal(args...)
}
func (lg *Logr) Fatal(args ...interface{}) {
	lg.logEntry.Fatal(args...)
	str := fmt.Sprintf("%v", args)
	lg.LogToTrace("Fatal", str)
}

// Tracef logs a message at level Trace on the standard logger.
func Tracef(format string, args ...interface{}) {
	sourced().Tracef(format, args...)
}

func (lg *Logr) Tracef(format string, args ...interface{}) {
	lg.logEntry.Tracef(format, args...)
	str := fmt.Sprintf("%v", args)
	lg.LogToTrace("Tracef", str)
}

// Debugf logs a message at level Debug on the standard logger.
func Debugf(format string, args ...interface{}) {
	sourced().Debugf(format, args...)
}

func (lg *Logr) Debugf(format string, args ...interface{}) {
	lg.logEntry.Debugf(format, args...)
	str := fmt.Sprintf("%v", args)
	lg.LogToTrace("Debugf", str)
}

// Printf logs a message at level Info on the standard logger.
func Printf(format string, args ...interface{}) {
	sourced().Printf(format, args...)
}

func (lg *Logr) Printf(format string, args ...interface{}) {
	lg.logEntry.Printf(format, args...)
	str := fmt.Sprintf("%v", args)
	lg.LogToTrace("Printf", str)
}

// Infof logs a message at level Info on the standard logger.
func Infof(format string, args ...interface{}) {
	sourced().Infof(format, args...)
}

func (lg *Logr) Infof(format string, args ...interface{}) {
	lg.logEntry.Infof(format, args...)
	str := fmt.Sprintf("%v", args)
	lg.LogToTrace("Infof", str)
}

// Warnf logs a message at level Warn on the standard logger.
func Warnf(format string, args ...interface{}) {
	sourced().Warnf(format, args...)
}

func (lg *Logr) Warnf(format string, args ...interface{}) {
	lg.logEntry.Warnf(format, args...)
	str := fmt.Sprintf("%v", args)
	lg.LogToTrace("Warnf", str)
}

// Warningf logs a message at level Warn on the standard logger.
func Warningf(format string, args ...interface{}) {
	sourced().Warningf(format, args...)
}

func (lg *Logr) Warningf(format string, args ...interface{}) {
	lg.logEntry.Warningf(format, args...)
	str := fmt.Sprintf("%v", args)
	lg.LogToTrace("Warningf", str)
}

// Errorf logs a message at level Error on the standard logger.
func Errorf(format string, args ...interface{}) {
	sourced().Errorf(format, args...)
}

func (lg *Logr) Errorf(format string, args ...interface{}) {
	lg.logEntry.Errorf(format, args...)
	str := fmt.Sprintf("%v", args)
	lg.LogToTrace("Errorf", str)
}

// Panicf logs a message at level Panic on the standard logger.
func Panicf(format string, args ...interface{}) {
	sourced().Panicf(format, args...)
}

func (lg *Logr) Panicf(format string, args ...interface{}) {
	lg.logEntry.Panicf(format, args...)
	str := fmt.Sprintf("%v", args)
	lg.LogToTrace("Panicf", str)
}

// Fatalf logs a message at level Fatal on the standard logger then the process will exit with status set to 1.
func Fatalf(format string, args ...interface{}) {
	sourced().Fatalf(format, args...)
}

func (lg *Logr) Fatalf(format string, args ...interface{}) {
	lg.logEntry.Fatalf(format, args...)
	str := fmt.Sprintf("%v", args)
	lg.LogToTrace("Fatalf", str)
}

// Traceln logs a message at level Trace on the standard logger.
func Traceln(args ...interface{}) {
	sourced().Traceln(args...)
}

func (lg *Logr) Traceln(args ...interface{}) {
	lg.logEntry.Traceln(args...)
	str := fmt.Sprintf("%v", args)
	lg.LogToTrace("Traceln", str)
}

// Debugln logs a message at level Debug on the standard logger.
func Debugln(args ...interface{}) {
	sourced().Debugln(args...)
}

func (lg *Logr) Debugln(args ...interface{}) {
	lg.logEntry.Debugln(args...)
	str := fmt.Sprintf("%v", args)
	lg.LogToTrace("Debugln", str)
}

// Println logs a message at level Info on the standard logger.
func Println(args ...interface{}) {
	sourced().Println(args...)
}

func (lg *Logr) Println(args ...interface{}) {
	lg.logEntry.Println(args...)
	str := fmt.Sprintf("%v", args)
	lg.LogToTrace("Println", str)
}

// Infoln logs a message at level Info on the standard logger.
func Infoln(args ...interface{}) {
	sourced().Infoln(args...)
}

func (lg *Logr) Infoln(args ...interface{}) {
	lg.logEntry.Infoln(args...)
	str := fmt.Sprintf("%v", args)
	lg.LogToTrace("Infoln", str)
}

// Warnln logs a message at level Warn on the standard logger.
func Warnln(args ...interface{}) {
	sourced().Warnln(args...)
}

func (lg *Logr) Warnln(args ...interface{}) {
	lg.logEntry.Warnln(args...)
	str := fmt.Sprintf("%v", args)
	lg.LogToTrace("Warnln", str)
}

// Warningln logs a message at level Warn on the standard logger.
func Warningln(args ...interface{}) {
	sourced().Warningln(args...)
}

func (lg *Logr) Warningln(args ...interface{}) {
	lg.logEntry.Warningln(args...)
	str := fmt.Sprintf("%v", args)
	lg.LogToTrace("Warningln", str)
}

// Errorln logs a message at level Error on the standard logger.
func Errorln(args ...interface{}) {
	sourced().Errorln(args...)
}

func (lg *Logr) Errorln(args ...interface{}) {
	lg.logEntry.Errorln(args...)
	str := fmt.Sprintf("%v", args)
	lg.LogToTrace("Errorln", str)
}

// Panicln logs a message at level Panic on the standard logger.
func Panicln(args ...interface{}) {
	sourced().Panicln(args...)
}

func (lg *Logr) Panicln(args ...interface{}) {
	lg.logEntry.Panicln(args...)
	str := fmt.Sprintf("%v", args)
	lg.LogToTrace("Panicln", str)
}

// Fatalln logs a message at level Fatal on the standard logger then the process will exit with status set to 1.
func Fatalln(args ...interface{}) {
	sourced().Fatalln(args...)
}

func (lg *Logr) Fatalln(args ...interface{}) {
	lg.logEntry.Fatalln(args...)
	str := fmt.Sprintf("%v", args)
	lg.LogToTrace("Fatalln", str)
}<|MERGE_RESOLUTION|>--- conflicted
+++ resolved
@@ -16,10 +16,7 @@
 	"sync"
 	"time"
 
-<<<<<<< HEAD
 	"github.com/jaegertracing/jaeger-client-go/config"
-=======
->>>>>>> 7509075b
 	"github.com/opentracing/opentracing-go"
 	otLog "github.com/opentracing/opentracing-go/log"
 	log "github.com/sirupsen/logrus"
@@ -262,11 +259,7 @@
 
 		//Span Initialized with default context
 		span := tracer.StartSpan("CSI-Driver")
-<<<<<<< HEAD
 		log.Trace("Span Context --- Traceid:Spanid:ParentSpanid:Flags  : %v", span.Context())
-=======
-		log.Printf("Span Context --- Traceid:Spanid:ParentSpanid:Flags  : %v", span.Context())
->>>>>>> 7509075b
 		ctx := opentracing.ContextWithSpan(context.Background(), span)
 		logEntry := sourced()
 		l := Logr{ctx, logEntry, closer}
@@ -630,15 +623,12 @@
 	sourced().Print(args...)
 }
 
-<<<<<<< HEAD
 func (lg *Logr) Print(args ...interface{}) {
 	lg.logEntry.Print(args...)
 	str := fmt.Sprintf("%v", args)
 	lg.LogToTrace("Print", str)
 }
 
-=======
->>>>>>> 7509075b
 func Info(args ...interface{}) {
 	sourced().Trace(args...)
 }
